#!/usr/bin/env python

"""
PyCUDA-based linear algebra functions.
"""

from __future__ import absolute_import

from pprint import pprint
from string import Template
from pycuda.compiler import SourceModule

import pycuda.gpuarray as gpuarray
import pycuda.driver as drv
import pycuda.elementwise as el
import pycuda.tools as tools
import numpy as np

from . import cublas
from . import misc

import sys
if sys.version_info < (3,):
    range = xrange


class LinAlgError(Exception):
    """Linear Algebra Error."""
    pass


try:
    from . import cula
    _has_cula = True
except (ImportError, OSError):
    _has_cula = False

from .misc import init

# Get installation location of C headers:
from . import install_headers

def svd(a_gpu, jobu='A', jobvt='A'):
    """
    Singular Value Decomposition.

    Factors the matrix `a` into two unitary matrices, `u` and `vh`,
    and a 1-dimensional array of real, non-negative singular values,
    `s`, such that `a == dot(u.T, dot(diag(s), vh.T))`.

    Parameters
    ----------
    a : pycuda.gpuarray.GPUArray
        Input matrix of shape `(m, n)` to decompose.
    jobu : {'A', 'S', 'O', 'N'}
        If 'A', return the full `u` matrix with shape `(m, m)`.
        If 'S', return the `u` matrix with shape `(m, k)`.
        If 'O', return the `u` matrix with shape `(m, k) without
        allocating a new matrix.
        If 'N', don't return `u`.
    jobvt : {'A', 'S', 'O', 'N'}
        If 'A', return the full `vh` matrix with shape `(n, n)`.
        If 'S', return the `vh` matrix with shape `(k, n)`.
        If 'O', return the `vh` matrix with shape `(k, n) without
        allocating a new matrix.
        If 'N', don't return `vh`.

    Returns
    -------
    u : pycuda.gpuarray.GPUArray
        Unitary matrix of shape `(m, m)` or `(m, k)` depending on
        value of `jobu`.
    s : pycuda.gpuarray.GPUArray
        Array containing the singular values, sorted such that `s[i] >= s[i+1]`.
        `s` is of length `min(m, n)`.
    vh : pycuda.gpuarray.GPUArray
        Unitary matrix of shape `(n, n)` or `(k, n)`, depending
        on `jobvt`.

    Notes
    -----
    Double precision is only supported if the standard version of the
    CULA Dense toolkit is installed.

    This function destroys the contents of the input matrix regardless
    of the values of `jobu` and `jobvt`.

    Only one of `jobu` or `jobvt` may be set to `O`, and then only for
    a square matrix.

    Examples
    --------
    >>> import pycuda.gpuarray as gpuarray
    >>> import pycuda.autoinit
    >>> import numpy as np
    >>> import linalg
    >>> linalg.init()
    >>> a = np.random.randn(9, 6) + 1j*np.random.randn(9, 6)
    >>> a = np.asarray(a, np.complex64)
    >>> a_gpu = gpuarray.to_gpu(a)
    >>> u_gpu, s_gpu, vh_gpu = linalg.svd(a_gpu, 'S', 'S')
    >>> np.allclose(a, np.dot(u_gpu.get(), np.dot(np.diag(s_gpu.get()), vh_gpu.get())), 1e-4)
    True

    """

    if not _has_cula:
        raise NotImplementError('CULA not installed')

    alloc = misc._global_cublas_allocator

    # The free version of CULA only supports single precision floating
    # point numbers:
    data_type = a_gpu.dtype.type
    real_type = np.float32
    if data_type == np.complex64:
        cula_func = cula._libcula.culaDeviceCgesvd
    elif data_type == np.float32:
        cula_func = cula._libcula.culaDeviceSgesvd
    else:
        if cula._libcula_toolkit == 'standard':
            if data_type == np.complex128:
                cula_func = cula._libcula.culaDeviceZgesvd
            elif data_type == np.float64:
                cula_func = cula._libcula.culaDeviceDgesvd
            else:
                raise ValueError('unsupported type')
            real_type = np.float64
        else:
            raise ValueError('double precision not supported')

    # Since CUDA assumes that arrays are stored in column-major
    # format, the input matrix is assumed to be transposed:
    n, m = a_gpu.shape
    square = (n == m)

    # Since the input matrix is transposed, jobu and jobvt must also
    # be switched because the computed matrices will be returned in
    # reversed order:
    jobvt, jobu = jobu, jobvt

    # Set the leading dimension of the input matrix:
    lda = max(1, m)

    # Allocate the array of singular values:
    s_gpu = gpuarray.empty(min(m, n), real_type, allocator=alloc)

    # Set the leading dimension and allocate u:
    jobu = jobu.upper()
    jobvt = jobvt.upper()
    ldu = m
    if jobu == 'A':
        u_gpu = gpuarray.empty((ldu, m), data_type, allocator=alloc)
    elif jobu == 'S':
        u_gpu = gpuarray.empty((min(m, n), ldu), data_type, allocator=alloc)
    elif jobu == 'O':
        if not square:
            raise ValueError('in-place computation of singular vectors '+
                             'of non-square matrix not allowed')
        ldu = 1
        u_gpu = a_gpu
    else:
        ldu = 1
        u_gpu = gpuarray.empty((), data_type, allocator=alloc)

    # Set the leading dimension and allocate vh:
    if jobvt == 'A':
        ldvt = n
        vh_gpu = gpuarray.empty((n, n), data_type, allocator=alloc)
    elif jobvt == 'S':
        ldvt = min(m, n)
        vh_gpu = gpuarray.empty((n, ldvt), data_type, allocator=alloc)
    elif jobvt == 'O':
        if jobu == 'O':
            raise ValueError('jobu and jobvt cannot both be O')
        if not square:
            raise ValueError('in-place computation of singular vectors '+
                             'of non-square matrix not allowed')
        ldvt = 1
        vh_gpu = a_gpu
    else:
        ldvt = 1
        vh_gpu = gpuarray.empty((), data_type, allocator=alloc)

    # Compute SVD and check error status:

    status = cula_func(jobu, jobvt, m, n, int(a_gpu.gpudata),
                       lda, int(s_gpu.gpudata), int(u_gpu.gpudata),
                       ldu, int(vh_gpu.gpudata), ldvt)

    cula.culaCheckStatus(status)

    # Free internal CULA memory:
    cula.culaFreeBuffers()

    # Since the input is assumed to be transposed, it is necessary to
    # return the computed matrices in reverse order:
    if jobu in ['A', 'S', 'O'] and jobvt in ['A', 'S', 'O']:
        return vh_gpu, s_gpu, u_gpu
    elif jobu == 'N' and jobvt != 'N':
        return vh_gpu, s_gpu
    elif jobu != 'N' and jobvt == 'N':
        return s_gpu, u_gpu
    else:
        return s_gpu


def cho_factor(a_gpu, uplo='L'):
    """
    Cholesky factorisation

    Performs an in-place cholesky factorisation on the matrix `a`
    such that `a = x*x.T` or `x.T*x`, if the lower='L' or upper='U'
    triangle of `a` is used, respectively.

    Parameters
    ----------
    a : pycuda.gpuarray.GPUArray
        Input matrix of shape `(m, m)` to decompose.
    uplo: use the upper='U' or lower='L' (default) triangle of 'a'

    Returns
    -------
    a: pycuda.gpuarray.GPUArray
        Cholesky factorised matrix

    Notes
    -----
    Double precision is only supported if the standard version of the
    CULA Dense toolkit is installed.

    Examples
    --------
    >>> import pycuda.gpuarray as gpuarray
    >>> import pycuda.autoinit
    >>> import numpy as np
    >>> import scipy.linalg
    >>> import linalg
    >>> linalg.init()
    >>> a = np.array([[3.0,0.0],[0.0,7.0]])
    >>> a = np.asarray(a, np.float64)
    >>> a_gpu = gpuarray.to_gpu(a)
    >>> cho_factor(a_gpu)
    >>> np.allclose(a_gpu.get(), scipy.linalg.cho_factor(a)[0])
    True

    """

    if not _has_cula:
        raise NotImplementError('CULA not installed')

    data_type = a_gpu.dtype.type
    real_type = np.float32
    if cula._libcula_toolkit == 'standard':
        if data_type == np.complex64:
            cula_func = cula._libcula.culaDeviceCpotrf
        elif data_type == np.float32:
            cula_func = cula._libcula.culaDeviceSpotrf
        elif data_type == np.complex128:
            cula_func = cula._libcula.culaDeviceZpotrf
        elif data_type == np.float64:
            cula_func = cula._libcula.culaDeviceDpotrf
        else:
            raise ValueError('unsupported type')
        real_type = np.float64
    else:
        raise ValueError('Cholesky factorisation not included in CULA Dense Free version')

    # Since CUDA assumes that arrays are stored in column-major
    # format, the input matrix is assumed to be transposed:
    n, m = a_gpu.shape
    if (n!=m):
        raise ValueError('Matrix must be symmetric positive-definite')

    # Set the leading dimension of the input matrix:
    lda = max(1, m)

    status = cula_func(uplo, n, int(a_gpu.gpudata), lda)

    cula.culaCheckStatus(status)

    # Free internal CULA memory:
    cula.culaFreeBuffers()

    # In-place operation. No return matrix. Result is stored in the input matrix.


def cho_solve(a_gpu, b_gpu, uplo='L'):
    """
    Cholesky solver

    Solve a system of equations via cholesky factorization,
    i.e. `a*x = b`.
    Overwrites `b` to give `inv(a)*b`, and overwrites the chosen triangle
    of `a` with factorized triangle

    Parameters
    ----------
    a : pycuda.gpuarray.GPUArray
        Input matrix of shape `(m, m)` to decompose.
    b : pycuda.gpuarray.GPUArray
        Input matrix of shape `(m, 1)` to decompose.
    uplo: chr
        use the upper='U' or lower='L' (default) triangle of `a`.

    Returns
    -------
    a: pycuda.gpuarray.GPUArray
        Cholesky factorised matrix

    Notes
    -----
    Double precision is only supported if the standard version of the
    CULA Dense toolkit is installed.

    Examples
    --------
    >>> import pycuda.gpuarray as gpuarray
    >>> import pycuda.autoinit
    >>> import numpy as np
    >>> import scipy.linalg
    >>> import linalg
    >>> linalg.init()
    >>> a = np.array([[3.0,0.0],[0.0,7.0]])
    >>> a = np.asarray(a, np.float64)
    >>> a_gpu = gpuarray.to_gpu(a)
    >>> b = np.array([11.,19.])
    >>> b = np.asarray(b, np.float64)
    >>> b_gpu  = gpuarray.to_gpu(b)
    >>> cho_solve(a_gpu,b_gpu)
    >>> np.allclose(b_gpu.get(), scipy.linalg.cho_solve(scipy.linalg.cho_factor(a), b))
    True

    """

    if not _has_cula:
        raise NotImplementError('CULA not installed')

    data_type = a_gpu.dtype.type
    real_type = np.float32
    if cula._libcula_toolkit == 'standard':
        if data_type == np.complex64:
            cula_func = cula._libcula.culaDeviceCposv
        elif data_type == np.float32:
            cula_func = cula._libcula.culaDeviceSposv
        elif data_type == np.complex128:
            cula_func = cula._libcula.culaDeviceZposv
        elif data_type == np.float64:
            cula_func = cula._libcula.culaDeviceDposv
        else:
            raise ValueError('unsupported type')
        real_type = np.float64
    else:
        raise ValueError('Cholesky factorisation not included in CULA Dense Free version')

    # Since CUDA assumes that arrays are stored in column-major
    # format, the input matrix is assumed to be transposed:
    na, ma = a_gpu.shape

    if (na!=ma):
        raise ValueError('Matrix must be symmetric positive-definite')

    if a_gpu.flags.c_contiguous != b_gpu.flags.c_contiguous:
        raise ValueError('unsupported combination of input order')

    b_shape = b_gpu.shape
    if len(b_shape) == 1:
        b_shape = (b_shape[0], 1)

    if a_gpu.flags.f_contiguous:
        lda = max(1, na)
        ldb = max(1, b_shape[0])
    else:
        lda = max(1, ma)
        ldb = lda
        if b_shape[1] > 1:
            raise ValueError('only vectors allowed in c-order RHS')

    # Assuming we are only solving for a vector. Hence, nrhs = 1
    status = cula_func(uplo, na, b_shape[1], int(a_gpu.gpudata), lda,
                       int(b_gpu.gpudata), ldb)

    cula.culaCheckStatus(status)

    # Free internal CULA memory:
    cula.culaFreeBuffers()

    # In-place operation. No return matrix. Result is stored in the input matrix
    # and in the input vector.


def add_dot(a_gpu, b_gpu, c_gpu, transa='N', transb='N', alpha=1.0, beta=1.0, handle=None):
    """
    Calculates the dot product of two arrays and adds it to a third matrix.

    In essence, this computes

    C =  alpha * (A B) + beta * C

    For 2D arrays of shapes `(m, k)` and `(k, n)`, it computes the matrix
    product; the result has shape `(m, n)`.

    Parameters
    ----------
    a_gpu : pycuda.gpuarray.GPUArray
        Input array.
    b_gpu : pycuda.gpuarray.GPUArray
        Input array.
    c_gpu : pycuda.gpuarray.GPUArray
        Cummulative array.
    transa : char
        If 'T', compute the product of the transpose of `a_gpu`.
        If 'C', compute the product of the Hermitian of `a_gpu`.
    transb : char
        If 'T', compute the product of the transpose of `b_gpu`.
        If 'C', compute the product of the Hermitian of `b_gpu`.
    handle : int (optional)
        CUBLAS context. If no context is specified, the default handle from
        `scikits.cuda.misc._global_cublas_handle` is used.

    Returns
    -------
    c_gpu : pycuda.gpuarray.GPUArray

    Notes
    -----
    The matrices must all contain elements of the same data type.
    """
    if handle is None:
        handle = misc._global_cublas_handle

    # Get the shapes of the arguments (accounting for the
    # possibility that one of them may only have one dimension):
    a_shape = a_gpu.shape
    b_shape = b_gpu.shape
    if len(a_shape) == 1:
        a_shape = (1, a_shape[0])
    if len(b_shape) == 1:
        b_shape = (1, b_shape[0])

    # Perform matrix multiplication for 2D arrays:
    if (a_gpu.dtype == np.complex64 and b_gpu.dtype == np.complex64):
        cublas_func = cublas.cublasCgemm
        alpha = np.complex64(alpha)
        beta = np.complex64(beta)
    elif (a_gpu.dtype == np.float32 and b_gpu.dtype == np.float32):
        cublas_func = cublas.cublasSgemm
        alpha = np.float32(alpha)
        beta = np.float32(beta)
    elif (a_gpu.dtype == np.complex128 and b_gpu.dtype == np.complex128):
        cublas_func = cublas.cublasZgemm
        alpha = np.complex128(alpha)
        beta = np.complex128(beta)
    elif (a_gpu.dtype == np.float64 and b_gpu.dtype == np.float64):
        cublas_func = cublas.cublasDgemm
        alpha = np.float64(alpha)
        beta = np.float64(beta)
    else:
        raise ValueError('unsupported combination of input types')

    transa = transa.lower()
    transb = transb.lower()

    if a_gpu.flags.c_contiguous != b_gpu.flags.c_contiguous:
        raise ValueError('unsupported combination of input order')

    if a_gpu.flags.f_contiguous:
        if transa in ['t', 'c']:
            k, m = a_shape
        elif transa in ['n']:
            m, k = a_shape
        else:
            raise ValueError('invalid value for transa')

        if transb in ['t', 'c']:
            n, l = b_shape
        elif transb in ['n']:
            l, n = b_shape
        else:
            raise ValueError('invalid value for transb')

        if l != k:
            raise ValueError('objects are not aligned')

        lda = max(1, a_shape[0])
        ldb = max(1, b_shape[0])
        ldc = max(1, m)

        if c_gpu.shape != (m, n) or c_gpu.dtype != a_gpu.dtype:
            raise ValueError('invalid value for c_gpu')
        if a_gpu.flags.f_contiguous != c_gpu.flags.f_contiguous:
            raise ValueError('invalid order for c_gpu')
        c_gpu = c_gpu
        cublas_func(handle, transa, transb, m, n, k, alpha, a_gpu.gpudata,
                lda, b_gpu.gpudata, ldb, beta, c_gpu.gpudata, ldc)
    else:
        if transb in ['t', 'c']:
            m, k = b_shape
        elif transb in ['n']:
            k, m = b_shape
        else:
            raise ValueError('invalid value for transb')

        if transa in ['t', 'c']:
            l, n = a_shape
        elif transa in ['n']:
            n, l = a_shape
        else:
            raise ValueError('invalid value for transa')

        if l != k:
            raise ValueError('objects are not aligned')

        lda = max(1, b_shape[1])
        ldb = max(1, a_shape[1])
        ldc = max(1, m)

        # Note that the desired shape of the output matrix is the transpose
        # of what CUBLAS assumes:
        if c_gpu.shape != (n, ldc) or c_gpu.dtype != a_gpu.dtype:
            print(c_gpu.shape, (n, ldc), c_gpu.dtype, a_gpu.dtype)
            raise ValueError('invalid value for c_gpu')
        if a_gpu.flags.f_contiguous != c_gpu.flags.f_contiguous:
            raise ValueError('invalid order for c_gpu')
        c_gpu = c_gpu
        cublas_func(handle, transb, transa, m, n, k, alpha, b_gpu.gpudata,
                lda, a_gpu.gpudata, ldb, beta, c_gpu.gpudata, ldc)
    return c_gpu


def dot(x_gpu, y_gpu, transa='N', transb='N', handle=None, out=None):
    """
    Dot product of two arrays.

    For 1D arrays, this function computes the inner product. For 2D
    arrays of shapes `(m, k)` and `(k, n)`, it computes the matrix
    product; the result has shape `(m, n)`.

    Parameters
    ----------
    x_gpu : pycuda.gpuarray.GPUArray
        Input array.
    y_gpu : pycuda.gpuarray.GPUArray
        Input array.
    transa : char
        If 'T', compute the product of the transpose of `x_gpu`.
        If 'C', compute the product of the Hermitian of `x_gpu`.
    transb : char
        If 'T', compute the product of the transpose of `y_gpu`.
        If 'C', compute the product of the Hermitian of `y_gpu`.
    handle : int
        CUBLAS context. If no context is specified, the default handle from
        `scikits.cuda.misc._global_cublas_handle` is used.
    out : pycuda.gpuarray.GPUArray, optional
        Output argument. Will be used to store the result.

    Returns
    -------
    c_gpu : pycuda.gpuarray.GPUArray, float{32,64}, or complex{64,128}
        Inner product of `x_gpu` and `y_gpu`. When the inputs are 1D
        arrays, the result will be returned as a scalar.

    Notes
    -----
    The input matrices must all contain elements of the same data type.

    Examples
    --------
    >>> import pycuda.gpuarray as gpuarray
    >>> import pycuda.autoinit
    >>> import numpy as np
    >>> import linalg
    >>> import misc
    >>> linalg.init()
    >>> a = np.asarray(np.random.rand(4, 2), np.float32)
    >>> b = np.asarray(np.random.rand(2, 2), np.float32)
    >>> a_gpu = gpuarray.to_gpu(a)
    >>> b_gpu = gpuarray.to_gpu(b)
    >>> c_gpu = linalg.dot(a_gpu, b_gpu)
    >>> np.allclose(np.dot(a, b), c_gpu.get())
    True
    >>> d = np.asarray(np.random.rand(5), np.float32)
    >>> e = np.asarray(np.random.rand(5), np.float32)
    >>> d_gpu = gpuarray.to_gpu(d)
    >>> e_gpu = gpuarray.to_gpu(e)
    >>> f = linalg.dot(d_gpu, e_gpu)
    >>> np.allclose(np.dot(d, e), f)
    True

    """
    if handle is None:
        handle = misc._global_cublas_handle

    x_shape = x_gpu.shape
    y_shape = y_gpu.shape
    if len(x_shape) == 1:
        x_shape = (1, x_shape[0])
    if len(y_shape) == 1:
        y_shape = (1, y_shape[0])

    if len(x_gpu.shape) == 1 and len(y_gpu.shape) == 1:
        if x_gpu.size != y_gpu.size:
            raise ValueError('arrays must be of same length')

        # Compute inner product for 1D arrays:
        if (x_gpu.dtype == np.complex64 and y_gpu.dtype == np.complex64):
            cublas_func = cublas.cublasCdotu
        elif (x_gpu.dtype == np.float32 and y_gpu.dtype == np.float32):
            cublas_func = cublas.cublasSdot
        elif (x_gpu.dtype == np.complex128 and y_gpu.dtype == np.complex128):
            cublas_func = cublas.cublasZdotu
        elif (x_gpu.dtype == np.float64 and y_gpu.dtype == np.float64):
            cublas_func = cublas.cublasDdot
        else:
            raise ValueError('unsupported combination of input types')

        return cublas_func(handle, x_gpu.size, x_gpu.gpudata, 1,
                           y_gpu.gpudata, 1)
    else:
        transa = transa.lower()
        transb = transb.lower()
        if out is None:
            if transa in ['t', 'c']:
                k, m = x_shape
            else:
                m, k = x_shape

            if transb in ['t', 'c']:
                n, l = y_shape
            else:
                l, n = y_shape

            alloc = misc._global_cublas_allocator
            if x_gpu.flags.f_contiguous:
                out = gpuarray.empty((m, n), x_gpu.dtype, order="F", allocator=alloc)
            else:
                out = gpuarray.empty((m, n), x_gpu.dtype, order="C", allocator=alloc)

    return add_dot(x_gpu, y_gpu, out, transa, transb, 1.0, 0.0, handle)


def mdot(*args, **kwargs):
    """
    Product of several matrices.

    Computes the matrix product of several arrays of shapes.

    Parameters
    ----------
    a_gpu, b_gpu, ... : pycuda.gpuarray.GPUArray
        Arrays to multiply.
    handle : int
        CUBLAS context. If no context is specified, the default handle from
        `scikits.cuda.misc._global_cublas_handle` is used.

    Returns
    -------
    c_gpu : pycuda.gpuarray.GPUArray
        Matrix product of `a_gpu`, `b_gpu`, etc.

    Notes
    -----
    The input matrices must all contain elements of the same data type.

    Examples
    --------
    >>> import pycuda.gpuarray as gpuarray
    >>> import pycuda.autoinit
    >>> import numpy as np
    >>> import linalg
    >>> linalg.init()
    >>> a = np.asarray(np.random.rand(4, 2), np.float32)
    >>> b = np.asarray(np.random.rand(2, 2), np.float32)
    >>> c = np.asarray(np.random.rand(2, 2), np.float32)
    >>> a_gpu = gpuarray.to_gpu(a)
    >>> b_gpu = gpuarray.to_gpu(b)
    >>> c_gpu = gpuarray.to_gpu(c)
    >>> d_gpu = linalg.mdot(a_gpu, b_gpu, c_gpu)
    >>> np.allclose(np.dot(a, np.dot(b, c)), d_gpu.get())
    True

    """

    if kwargs.has_key('handle') and kwargs['handle'] is not None:
        handle = kwargs['handle']
    else:
        handle = misc._global_cublas_handle

    # Free the temporary matrix allocated when computing the dot
    # product:
    out_gpu = args[0]
    for next_gpu in args[1:]:
        temp_gpu = dot(out_gpu, next_gpu, handle=handle)
        out_gpu.gpudata.free()
        del(out_gpu)
        out_gpu = temp_gpu
        del(temp_gpu)
    return out_gpu

def dot_diag(d_gpu, a_gpu, trans='N', overwrite=True, handle=None):
    """
    Dot product of diagonal and non-diagonal arrays.

    Computes the matrix product of a diagonal array represented as a
    vector and a non-diagonal array.

    Parameters
    ----------
    d_gpu : pycuda.gpuarray.GPUArray
        Array of length `N` corresponding to the diagonal of the
        multiplier.
    a_gpu : pycuda.gpuarray.GPUArray
        Multiplicand array with shape `(N, M)`.
    trans : char
        If 'T', compute the product of the transpose of `a_gpu`.
    overwrite : bool
        If true (default), save the result in `a_gpu`.
    handle : int
        CUBLAS context. If no context is specified, the default handle from
        `scikits.cuda.misc._global_cublas_handle` is used.

    Returns
    -------
    r_gpu : pycuda.gpuarray.GPUArray
        The computed matrix product.

    Examples
    --------
    >>> import pycuda.autoinit
    >>> import pycuda.gpuarray as gpuarray
    >>> import numpy as np
    >>> import linalg
    >>> linalg.init()
    >>> d = np.random.rand(4)
    >>> a = np.random.rand(4, 4)
    >>> d_gpu = gpuarray.to_gpu(d)
    >>> a_gpu = gpuarray.to_gpu(a)
    >>> r_gpu = linalg.dot_diag(d_gpu, a_gpu)
    >>> np.allclose(np.dot(np.diag(d), a), r_gpu.get())
    True

    """

    if handle is None:
        handle = misc._global_cublas_handle

    if not (len(d_gpu.shape) == 1 or (d_gpu.shape[0] == 1 or d_gpu.shape[1] == 1)):
        raise ValueError('d_gpu must be a vector')
    if len(a_gpu.shape) != 2:
        raise ValueError('a_gpu must be a matrix')

    trans = trans.lower()
    if trans == 'n':
        rows, cols = a_gpu.shape
    else:
        cols, rows = a_gpu.shape

    N = d_gpu.size
    if N != rows:
        raise ValueError('incompatible dimensions')

    if a_gpu.dtype != d_gpu.dtype:
        raise ValueError('precision of argument types must be the same')

    if (a_gpu.dtype == np.complex64):
        cublas_func = cublas.cublasCdgmm
    elif (a_gpu.dtype == np.float32):
        cublas_func = cublas.cublasSdgmm
    elif (a_gpu.dtype == np.complex128):
        cublas_func = cublas.cublasZdgmm
    elif (a_gpu.dtype == np.float64):
        cublas_func = cublas.cublasDdgmm
    else:
        raise ValueError('unsupported input type')


    if overwrite:
        r_gpu = a_gpu
    else:
<<<<<<< HEAD
        alloc = misc._global_cublas_allocator
        r_gpu = gpuarray.empty((a_gpu.shape[0], a_gpu.shape[1]),
                               a_gpu.dtype, allocator=alloc)
        copy_func(handle, a_gpu.size, int(a_gpu.gpudata), 1,
                  int(r_gpu.gpudata), 1)
=======
        r_gpu = a_gpu.copy()
>>>>>>> f1819d4a

    if (trans == 'n' and a_gpu.flags.c_contiguous) \
        or (trans == 't' and a_gpu.flags.f_contiguous):
        side = "R"
    else:
        side = "L"

    lda = a_gpu.shape[1] if a_gpu.flags.c_contiguous else a_gpu.shape[0]
    ldr = lda

    n, m = a_gpu.shape if a_gpu.flags.f_contiguous else (a_gpu.shape[1], a_gpu.shape[0])
    cublas_func(handle, side, n, m, a_gpu.gpudata, lda,
                d_gpu.gpudata, 1, r_gpu.gpudata, ldr)
    return r_gpu


def add_diag(d_gpu, a_gpu, overwrite=True, handle=None):
    """
    Adds a vector to the diagonal of an array.

    This is the same as A + diag(D), but faster.

    Parameters
    ----------
    d_gpu : pycuda.gpuarray.GPUArray
        Array of length `N` corresponding to the vector to be added to the
        diagonal.
    a_gpu : pycuda.gpuarray.GPUArray
        Summand array with shape `(N, N)`.
    overwrite : bool
        If true, save the result in `a_gpu` (default: True).
    handle : int
        CUBLAS context. If no context is specified, the default handle from
        `scikits.cuda.misc._global_cublas_handle` is used.

    Returns
    -------
    r_gpu : pycuda.gpuarray.GPUArray
        The computed sum product.

    Notes
    -----
    `d_gpu` and `a_gpu` must have the same precision data type.
    """

    if handle is None:
        handle = misc._global_cublas_handle

    if not (len(d_gpu.shape) == 1 or (d_gpu.shape[0] == 1 or d_gpu.shape[1] == 1)):
        raise ValueError('d_gpu must be a vector')
    if len(a_gpu.shape) != 2:
        raise ValueError('a_gpu must be a matrix')
    if a_gpu.shape[0] != a_gpu.shape[1]:
        raise ValueError('a_gpu must be square')

    if d_gpu.size != a_gpu.shape[0]:
        raise ValueError('incompatible dimensions')

    if a_gpu.dtype != d_gpu.dtype:
        raise ValueError('precision of argument types must be the same')

    if (a_gpu.dtype == np.complex64):
        axpy = cublas.cublasCaxpy
    elif (a_gpu.dtype == np.float32):
        axpy = cublas.cublasSaxpy
    elif (a_gpu.dtype == np.complex128):
        axpy = cublas.cublasZaxpy
    elif (a_gpu.dtype == np.float64):
        axpy = cublas.cublasDaxpy
    else:
        raise ValueError('unsupported input type')

    if overwrite:
        r_gpu = a_gpu
    else:
        r_gpu = a_gpu.copy()

    n = a_gpu.shape[0]
    axpy(handle, n, 1.0, d_gpu.gpudata, int(1), r_gpu.gpudata, int(n+1))
    return r_gpu

def _transpose(a_gpu, conj=False, handle=None):
    if handle is None:
        handle = misc._global_cublas_handle

    if len(a_gpu.shape) != 2:
        raise ValueError('a_gpu must be a matrix')

    if (a_gpu.dtype == np.complex64):
        func = cublas.cublasCgeam
    elif (a_gpu.dtype == np.float32):
        func = cublas.cublasSgeam
    elif (a_gpu.dtype == np.complex128):
        func = cublas.cublasZgeam
    elif (a_gpu.dtype == np.float64):
        func = cublas.cublasDgeam
    else:
        raise ValueError('unsupported input type')

    if conj:
        transa = 'c'
    else:
        transa = 't'
    M, N = a_gpu.shape
    at_gpu = gpuarray.empty((N, M), a_gpu.dtype)
    func(handle, transa, 't', M, N,
         1.0, a_gpu.gpudata, N, 0.0, a_gpu.gpudata, N,
         at_gpu.gpudata, M)
    return at_gpu

def transpose(a_gpu, handle=None):
    """
    Matrix transpose.

    Transpose a matrix in device memory and return an object
    representing the transposed matrix.

    Parameters
    ----------
    a_gpu : pycuda.gpuarray.GPUArray
        Input matrix of shape `(m, n)`.

    Returns
    -------
    at_gpu : pycuda.gpuarray.GPUArray
        Transposed matrix of shape `(n, m)`.
    handle : int
        CUBLAS context. If no context is specified, the default handle from
        `scikits.cuda.misc._global_cublas_handle` is used.

    Examples
    --------
    >>> import pycuda.autoinit
    >>> import pycuda.driver as drv
    >>> import pycuda.gpuarray as gpuarray
    >>> import numpy as np
    >>> import linalg
    >>> linalg.init()
    >>> a = np.array([[1, 2, 3, 4, 5, 6], [7, 8, 9, 10, 11, 12]], np.float32)
    >>> a_gpu = gpuarray.to_gpu(a)
    >>> at_gpu = linalg.transpose(a_gpu)
    >>> np.all(a.T == at_gpu.get())
    True
    >>> b = np.array([[1j, 2j, 3j, 4j, 5j, 6j], [7j, 8j, 9j, 10j, 11j, 12j]], np.complex64)
    >>> b_gpu = gpuarray.to_gpu(b)
    >>> bt_gpu = linalg.transpose(b_gpu)
    >>> np.all(b.T == bt_gpu.get())
    True
    """

    return _transpose(a_gpu, False, handle)

def hermitian(a_gpu, handle=None):
    """
    Hermitian (conjugate) matrix transpose.

    Conjugate transpose a matrix in device memory and return an object
    representing the transposed matrix.

    Parameters
    ----------
    a_gpu : pycuda.gpuarray.GPUArray
        Input matrix of shape `(m, n)`.
    handle : int
        CUBLAS context. If no context is specified, the default handle from
        `scikits.cuda.misc._global_cublas_handle` is used.

    Returns
    -------
    at_gpu : pycuda.gpuarray.GPUArray
        Transposed matrix of shape `(n, m)`.

    Examples
    --------
    >>> import pycuda.autoinit
    >>> import pycuda.driver as drv
    >>> import pycuda.gpuarray as gpuarray
    >>> import numpy as np
    >>> import linalg
    >>> linalg.init()
    >>> a = np.array([[1, 2, 3, 4, 5, 6], [7, 8, 9, 10, 11, 12]], np.float32)
    >>> a_gpu = gpuarray.to_gpu(a)
    >>> at_gpu = linalg.hermitian(a_gpu)
    >>> np.all(a.T == at_gpu.get())
    True
    >>> b = np.array([[1j, 2j, 3j, 4j, 5j, 6j], [7j, 8j, 9j, 10j, 11j, 12j]], np.complex64)
    >>> b_gpu = gpuarray.to_gpu(b)
    >>> bt_gpu = linalg.hermitian(b_gpu)
    >>> np.all(np.conj(b.T) == bt_gpu.get())
    True
    """

    return _transpose(a_gpu, True, handle)

def conj(x_gpu, overwrite=True):
    """
    Complex conjugate.

    Compute the complex conjugate of the array in device memory.

    Parameters
    ----------
    x_gpu : pycuda.gpuarray.GPUArray
        Input array of shape `(m, n)`.
    overwrite : bool
        If true (default), save the result in the specified array.
        If false, return the result in a newly allocated array.

    Returns
    -------
    xc_gpu : pycuda.gpuarray.GPUArray
        Conjugate of the input array. If `overwrite` is true, the
        returned matrix is the same as the input array.

    Examples
    --------
    >>> import pycuda.driver as drv
    >>> import pycuda.gpuarray as gpuarray
    >>> import pycuda.autoinit
    >>> import numpy as np
    >>> import linalg
    >>> linalg.init()
    >>> x = np.array([[1+1j, 2-2j, 3+3j, 4-4j], [5+5j, 6-6j, 7+7j, 8-8j]], np.complex64)
    >>> x_gpu = gpuarray.to_gpu(x)
    >>> y_gpu = linalg.conj(x_gpu)
    >>> np.all(x == np.conj(y_gpu.get()))
    True

    """

    # Don't attempt to process non-complex matrix types:
    if x_gpu.dtype in [np.float32, np.float64]:
        return x_gpu

    try:
        func = conj.cache[x_gpu.dtype]
    except KeyError:
        ctype = tools.dtype_to_ctype(x_gpu.dtype)
        func = el.ElementwiseKernel(
                "{ctype} *x, {ctype} *y".format(ctype=ctype),
                "y[i] = conj(x[i])")
        conj.cache[x_gpu.dtype] = func
    if overwrite:
        func(x_gpu, x_gpu)
        return x_gpu
    else:
        y_gpu = gpuarray.empty_like(x_gpu)
        func(x_gpu, y_gpu)
        return y_gpu
conj.cache = {}

diag_template = Template("""
#include <pycuda-complex.hpp>

#if ${use_double}
#if ${use_complex}
#define FLOAT pycuda::complex<double>
#else
#define FLOAT double
#endif
#else
#if ${use_complex}
#define FLOAT pycuda::complex<float>
#else
#define FLOAT float
#endif
#endif

// Assumes that d already contains zeros in all positions.
// N must contain the number of elements in v.
__global__ void diag(FLOAT *v, FLOAT *d, int N) {
    unsigned int idx = blockIdx.y*blockDim.x*gridDim.x+
                       blockIdx.x*blockDim.x+threadIdx.x;
    if (idx < N)
        d[idx*(N+1)] = v[idx];
}

""")

def diag(v_gpu):
    """
    Construct a diagonal matrix if input array is one-dimensional,
    or extracts diagonal entries of a two-dimensional array.

    If input-array is one-dimensional: Constructs a matrix in device
    memory whose diagonal elements correspond to the elements in the
    specified array; all non-diagonal elements are set to 0.

    If input-array is two-dimensional: Constructs an array in device memory
    whose elements correspond to the elements along the main-diagonal
    of the specified array.

    Parameters
    ----------
    v_obj : pycuda.gpuarray.GPUArray
            Input array of shape `(n,m)`.

    Returns
    -------
    d_gpu : pycuda.gpuarray.GPUArray
        If v_obj has shape `(n,1)`, output is diagonal matrix of dimensions `[n, n]`.
        If v_obj has shape `(n,m)`, output is array of length `min(n,m)`.

    Examples
    --------
    >>> import pycuda.driver as drv
    >>> import pycuda.gpuarray as gpuarray
    >>> import pycuda.autoinit
    >>> import numpy as np
    >>> import linalg
    >>> linalg.init()
    >>> v = np.array([1, 2, 3, 4, 5, 6], np.float32)
    >>> v_gpu = gpuarray.to_gpu(v)
    >>> d_gpu = linalg.diag(v_gpu)
    >>> np.all(d_gpu.get() == np.diag(v))
    True
    >>> v = np.array([1j, 2j, 3j, 4j, 5j, 6j], np.complex64)
    >>> v_gpu = gpuarray.to_gpu(v)
    >>> d_gpu = linalg.diag(v_gpu)
    >>> np.all(d_gpu.get() == np.diag(v))
    True
    >>> v = np.array([[1., 2., 3.],[4., 5., 6.]], np.float64)
    >>> v_gpu = gpuarray.to_gpu(v)
    >>> d_gpu = linalg.diag(v_gpu)
    >>> d_gpu
    array([ 1.,  5.])
    """

    if v_gpu.dtype not in [np.float32, np.float64, np.complex64,
                           np.complex128]:
        raise ValueError('unrecognized type')

    alloc = misc._global_cublas_allocator

    if (len(v_gpu.shape) > 1) and (len(v_gpu.shape) < 3):
        if (v_gpu.dtype == np.complex64):
            func = cublas.cublasCcopy
        elif (v_gpu.dtype == np.float32):
            func = cublas.cublasScopy
        elif (v_gpu.dtype == np.complex128):
            func = cublas.cublasZcopy
        elif (v_gpu.dtype == np.float64):
            func = cublas.cublasDcopy
        else:
            raise ValueError('unsupported input type')

        n = min(v_gpu.shape)
        incx = v_gpu.shape[1]+1

        # Allocate the output array
        d_gpu = gpuarray.empty(n, v_gpu.dtype.type, allocator=alloc)

        handle = misc._global_cublas_handle
        func(handle, n, v_gpu.gpudata, incx, d_gpu.gpudata, 1)
        return d_gpu
    elif len(v_gpu.shape) >= 3:
        raise ValueError('input array cannot have greater than 2-dimensions')

    use_double = int(v_gpu.dtype in [np.float64, np.complex128])
    use_complex = int(v_gpu.dtype in [np.complex64, np.complex128])

    # Initialize output matrix:
    d_gpu = misc.zeros((v_gpu.size, v_gpu.size), v_gpu.dtype, allocator=alloc)

    # Get block/grid sizes:
    dev = misc.get_current_device()
    block_dim, grid_dim = misc.select_block_grid_sizes(dev, d_gpu.shape)

    # Set this to False when debugging to make sure the compiled kernel is
    # not cached:
    cache_dir=None
    diag_mod = \
             SourceModule(diag_template.substitute(use_double=use_double,
                                                   use_complex=use_complex),
                          cache_dir=cache_dir)

    diag = diag_mod.get_function("diag")
    diag(v_gpu, d_gpu, np.uint32(v_gpu.size),
         block=block_dim,
         grid=grid_dim)

    return d_gpu

def eye(N, dtype=np.float32):
    """
    Construct a 2D matrix with ones on the diagonal and zeros elsewhere.

    Constructs a matrix in device memory whose diagonal elements
    are set to 1 and non-diagonal elements are set to 0.

    Parameters
    ----------
    N : int
        Number of rows or columns in the output matrix.
    dtype : type
        Matrix data type.

    Returns
    -------
    e_gpu : pycuda.gpuarray.GPUArray
        Diagonal matrix of dimensions `[N, N]` with diagonal values
        set to 1.

    Examples
    --------
    >>> import pycuda.driver as drv
    >>> import pycuda.gpuarray as gpuarray
    >>> import pycuda.autoinit
    >>> import numpy as np
    >>> import linalg
    >>> linalg.init()
    >>> N = 5
    >>> e_gpu = linalg.eye(N)
    >>> np.all(e_gpu.get() == np.eye(N))
    True
    >>> e_gpu = linalg.eye(N, np.complex64)
    >>> np.all(e_gpu.get() == np.eye(N, dtype=np.complex64))
    True

    """

    if dtype not in [np.float32, np.float64, np.complex64,
                     np.complex128]:
        raise ValueError('unrecognized type')
    if N <= 0:
        raise ValueError('N must be greater than 0')
    alloc = misc._global_cublas_allocator

    e_gpu = misc.zeros((N, N), dtype, allocator=alloc)
    func = el.ElementwiseKernel("{ctype} *e".format(ctype=tools.dtype_to_ctype(dtype)),
                                "e[i] = 1")
    func(e_gpu, slice=slice(0, N*N, N+1))
    return e_gpu

def pinv(a_gpu, rcond=1e-15):
    """
    Moore-Penrose pseudoinverse.

    Compute the Moore-Penrose pseudoinverse of the specified matrix.

    Parameters
    ----------
    a_gpu : pycuda.gpuarray.GPUArray
        Input matrix of shape `(m, n)`.
    rcond : float
        Singular values smaller than `rcond`*max(singular_values)`
        are set to zero.

    Returns
    -------
    a_inv_gpu : pycuda.gpuarray.GPUArray
        Pseudoinverse of input matrix.

    Notes
    -----
    Double precision is only supported if the standard version of the
    CULA Dense toolkit is installed.

    This function destroys the contents of the input matrix.

    If the input matrix is square, the pseudoinverse uses less memory.

    Examples
    --------
    >>> import pycuda.driver as drv
    >>> import pycuda.gpuarray as gpuarray
    >>> import pycuda.autoinit
    >>> import numpy as np
    >>> import linalg
    >>> linalg.init()
    >>> a = np.asarray(np.random.rand(8, 4), np.float32)
    >>> a_gpu = gpuarray.to_gpu(a)
    >>> a_inv_gpu = linalg.pinv(a_gpu)
    >>> np.allclose(np.linalg.pinv(a), a_inv_gpu.get(), 1e-4)
    True
    >>> b = np.asarray(np.random.rand(8, 4)+1j*np.random.rand(8, 4), np.complex64)
    >>> b_gpu = gpuarray.to_gpu(b)
    >>> b_inv_gpu = linalg.pinv(b_gpu)
    >>> np.allclose(np.linalg.pinv(b), b_inv_gpu.get(), 1e-4)
    True

    """

    if not _has_cula:
        raise NotImplementedError('CULA not installed')

    # Perform in-place SVD if the matrix is square to save memory:
    if a_gpu.shape[0] == a_gpu.shape[1]:
        u_gpu, s_gpu, vh_gpu = svd(a_gpu, 's', 'o')
    else:
        u_gpu, s_gpu, vh_gpu = svd(a_gpu, 's', 's')

    # Suppress very small singular values:
    cutoff_gpu = gpuarray.max(s_gpu)*rcond
    ctype = tools.dtype_to_ctype(s_gpu.dtype)
    cutoff_func = el.ElementwiseKernel("{ctype} *s, {ctype} *cutoff".format(ctype=ctype),
        "if (s[i] > cutoff[0]) {s[i] = 1/s[i];} else {s[i] = 0;}")
    cutoff_func(s_gpu, cutoff_gpu)

    # Compute the pseudoinverse without allocating a new diagonal matrix:
    return dot(vh_gpu, dot_diag(s_gpu, u_gpu, 't'), 'c', 'c')

tril_template = Template("""
#include <pycuda-complex.hpp>

#if ${use_double}
#if ${use_complex}
#define FLOAT pycuda::complex<double>
#else
#define FLOAT double
#endif
#else
#if ${use_complex}
#define FLOAT pycuda::complex<float>
#else
#define FLOAT float
#endif
#endif

__global__ void tril(FLOAT *a, unsigned int N) {
    unsigned int idx = blockIdx.y*blockDim.x*gridDim.x+
                       blockIdx.x*blockDim.x+threadIdx.x;
    unsigned int ix = idx/${cols};
    unsigned int iy = idx%${cols};

    if (idx < N) {
        if (ix < iy)
            a[idx] = 0.0;
    }
}
""")

def tril(a_gpu, overwrite=True, handle=None):
    """
    Lower triangle of a matrix.

    Return the lower triangle of a square matrix.

    Parameters
    ----------
    a_gpu : pycuda.gpuarray.GPUArray
        Input matrix of shape `(m, m)`
    overwrite : boolean
        If true (default), zero out the upper triangle of the matrix.
        If false, return the result in a newly allocated matrix.
    handle : int
        CUBLAS context. If no context is specified, the default handle from
        `scikits.cuda.misc._global_cublas_handle` is used.

    Returns
    -------
    l_gpu : pycuda.gpuarray
        The lower triangle of the original matrix.

    Examples
    --------
    >>> import pycuda.driver as drv
    >>> import pycuda.gpuarray as gpuarray
    >>> import pycuda.autoinit
    >>> import numpy as np
    >>> import linalg
    >>> linalg.init()
    >>> a = np.asarray(np.random.rand(4, 4), np.float32)
    >>> a_gpu = gpuarray.to_gpu(a)
    >>> l_gpu = linalg.tril(a_gpu, False)
    >>> np.allclose(np.tril(a), l_gpu.get())
    True

    """

    if handle is None:
        handle = misc._global_cublas_handle

    alloc = misc._global_cublas_allocator

    if len(a_gpu.shape) != 2 or a_gpu.shape[0] != a_gpu.shape[1]:
        raise ValueError('matrix must be square')

    if a_gpu.dtype == np.float32:
        swap_func = cublas.cublasSswap
        copy_func = cublas.cublasScopy
        use_double = 0
        use_complex = 0
    elif a_gpu.dtype == np.float64:
        swap_func = cublas.cublasDswap
        copy_func = cublas.cublasDcopy
        use_double = 1
        use_complex = 0
    elif a_gpu.dtype == np.complex64:
        swap_func = cublas.cublasCswap
        copy_func = cublas.cublasCcopy
        use_double = 0
        use_complex = 1
    elif a_gpu.dtype == np.complex128:
        swap_func = cublas.cublasZswap
        copy_func = cublas.cublasZcopy
        use_double = 1
        use_complex = 1
    else:
        raise ValueError('unrecognized type')

    N = a_gpu.shape[0]

    # Get block/grid sizes:
    dev = misc.get_current_device()
    block_dim, grid_dim = misc.select_block_grid_sizes(dev, a_gpu.shape)

    # Set this to False when debugging to make sure the compiled kernel is
    # not cached:
    cache_dir=None
    tril_mod = \
             SourceModule(tril_template.substitute(use_double=use_double,
                                                   use_complex=use_complex,
                                                   cols=N),
                          cache_dir=cache_dir)
    tril = tril_mod.get_function("tril")

    if not overwrite:
        a_orig_gpu = gpuarray.empty(a_gpu.shape, a_gpu.dtype, allocator=alloc)
        copy_func(handle, a_gpu.size, int(a_gpu.gpudata), 1, int(a_orig_gpu.gpudata), 1)

    tril(a_gpu, np.uint32(a_gpu.size),
         block=block_dim,
         grid=grid_dim)

    if overwrite:
        return a_gpu
    else:

        # Restore original contents of a_gpu:
        swap_func(handle, a_gpu.size, int(a_gpu.gpudata), 1, int(a_orig_gpu.gpudata), 1)
        return a_orig_gpu

def multiply(x_gpu, y_gpu, overwrite=True):
    """
    Multiply arguments element-wise.

    Parameters
    ----------
    x_gpu, y_gpu : pycuda.gpuarray.GPUArray
        Input arrays to be multiplied.
    dev : pycuda.driver.Device
        Device object to be used.
    overwrite : bool
        If true (default), return the result in `y_gpu`.
        is false, return the result in a newly allocated array.

    Returns
    -------
    z_gpu : pycuda.gpuarray.GPUArray
        The element-wise product of the input arrays.

    Examples
    --------
    >>> import pycuda.autoinit
    >>> import pycuda.gpuarray as gpuarray
    >>> import numpy as np
    >>> import linalg
    >>> linalg.init()
    >>> x = np.asarray(np.random.rand(4, 4), np.float32)
    >>> y = np.asarray(np.random.rand(4, 4), np.float32)
    >>> x_gpu = gpuarray.to_gpu(x)
    >>> y_gpu = gpuarray.to_gpu(y)
    >>> z_gpu = linalg.multiply(x_gpu, y_gpu)
    >>> np.allclose(x*y, z_gpu.get())
    True

    """

    alloc = misc._global_cublas_allocator

    if x_gpu.shape != y_gpu.shape:
        raise ValueError('input arrays must have the same shape')

    if x_gpu.dtype not in [np.float32, np.float64, np.complex64,
                           np.complex128]:
        raise ValueError('unrecognized type')

    x_ctype = tools.dtype_to_ctype(x_gpu.dtype)
    y_ctype = tools.dtype_to_ctype(y_gpu.dtype)

    if overwrite:
        func = el.ElementwiseKernel("{x_ctype} *x, {y_ctype} *y".format(x_ctype=x_ctype,
                                                                        y_ctype=y_ctype),
                                    "y[i] *= x[i]")
        func(x_gpu, y_gpu)
        return y_gpu
    else:
        result_type = np.result_type(x_gpu.dtype, y_gpu.dtype)
        z_gpu = gpuarray.empty(x_gpu.shape, result_type, allocator=alloc)
        func = \
               el.ElementwiseKernel("{x_ctype} *x, {y_ctype} *y, {z_type} *z".format(x_ctype=x_ctype,
                                                                                     y_ctype=y_ctype,
                                                                                     z_type=tools.dtype_to_ctype(result_type)),
                                    "z[i] = x[i]*y[i]")
        func(x_gpu, y_gpu, z_gpu)
        return z_gpu

def norm(x_gpu, handle=None):
    """
    Euclidean norm (2-norm) of real vector.

    Computes the Euclidean norm of an array.

    Parameters
    ----------
    x_gpu : pycuda.gpuarray.GPUArray
        Input array.
    handle : int
        CUBLAS context. If no context is specified, the default handle from
        `scikits.misc._global_cublas_handle` is used.

    Returns
    -------
    nrm : real
        Euclidean norm of `x`.

    Examples
    --------
    >>> import pycuda.autoinit
    >>> import pycuda.gpuarray as gpuarray
    >>> import numpy as np
    >>> import linalg
    >>> linalg.init()
    >>> x = np.asarray(np.random.rand(4, 4), np.float32)
    >>> x_gpu = gpuarray.to_gpu(x)
    >>> nrm = linalg.norm(x_gpu)
    >>> np.allclose(nrm, np.linalg.norm(x))
    True
    >>> x_gpu = gpuarray.to_gpu(np.array([3+4j, 12-84j]))
    >>> linalg.norm(x_gpu)
    85.0

    """

    if handle is None:
        handle = misc._global_cublas_handle

    if len(x_gpu.shape) != 1:
        x_gpu = x_gpu.ravel()

    # Compute inner product for 1D arrays:
    if (x_gpu.dtype == np.complex64):
        cublas_func = cublas.cublasScnrm2
    elif (x_gpu.dtype == np.float32):
        cublas_func = cublas.cublasSnrm2
    elif (x_gpu.dtype == np.complex128):
        cublas_func = cublas.cublasDznrm2
    elif (x_gpu.dtype == np.float64):
        cublas_func = cublas.cublasDnrm2
    else:
        raise ValueError('unsupported input type')

    return cublas_func(handle, x_gpu.size, x_gpu.gpudata, 1)

def scale(alpha, x_gpu, alpha_real=False, handle=None):
    """
    Scale a vector by a factor alpha.

    Parameters
    ----------
    alpha : scalar
        Scale parameter
    x_gpu : pycuda.gpuarray.GPUArray
        Input array.
    alpha_real : bool
        If `True` and `x_gpu` is complex, then one of the specialized versions
        `cublasCsscal` or `cublasZdscal` is used which might improve
        performance for large arrays.  (By default, `alpha` is coerced to
        the corresponding complex type.)
    handle : int
        CUBLAS context. If no context is specified, the default handle from
        `scikits.misc._global_cublas_handle` is used.

    Examples
    --------
    >>> import pycuda.autoinit
    >>> import pycuda.gpuarray as gpuarray
    >>> import numpy as np
    >>> import linalg
    >>> linalg.init()
    >>> x = np.asarray(np.random.rand(4, 4), np.float32)
    >>> x_gpu = gpuarray.to_gpu(x)
    >>> alpha = 2.4
    >>> linalg.scale(alpha, x_gpu)
    >>> np.allclose(x_gpu.get(), alpha*x)
    True
    """

    if handle is None:
        handle = misc._global_cublas_handle

    if len(x_gpu.shape) != 1:
        x_gpu = x_gpu.ravel()

    cublas_func = {
        np.float32: cublas.cublasSscal,
        np.float64: cublas.cublasDscal,
        np.complex64: cublas.cublasCsscal if alpha_real else
                      cublas.cublasCscal,
        np.complex128: cublas.cublasZdscal if alpha_real else
                       cublas.cublasZscal
    }.get(x_gpu.dtype.type, None)

    if cublas_func:
        return cublas_func(handle, x_gpu.size, alpha, x_gpu.gpudata, 1)
    else:
        raise ValueError('unsupported input type')

def inv(a_gpu, overwrite=False, ipiv_gpu=None):
    """
    Compute the inverse of a matrix.

    Parameters
    ----------
    a_gpu : pycuda.gpuarray.GPUArray
        Square (n, n) matrix to be inverted.
    overwrite : bool, optional
        Discard data in `a` (may improve performance). Default is False.
    ipiv_gpu : pycuda.gpuarray.GPUArray (optional)
        Temporary array of size n, can be supplied to save allocations.

    Returns
    -------
    ainv_gpu : pycuda.gpuarray.GPUArray
        Inverse of the matrix `a`.

    Raises
    ------
    LinAlgError :
        If `a` is singular.
    ValueError :
        * If `a` is not square, or not 2-dimensional.
        * If ipiv was not None but had the wrong dtype or shape.
    """

    alloc = misc._global_cublas_allocator

    if len(a_gpu.shape) != 2 or a_gpu.shape[0] != a_gpu.shape[1]:
        raise ValueError('expected square matrix')

    if (a_gpu.dtype == np.complex64):
        getrf = cula.culaDeviceCgetrf
        getri = cula.culaDeviceCgetri
    elif (a_gpu.dtype == np.float32):
        getrf = cula.culaDeviceSgetrf
        getri = cula.culaDeviceSgetri
    elif (a_gpu.dtype == np.complex128):
        getrf = cula.culaDeviceZgetrf
        getri = cula.culaDeviceZgetri
    elif (a_gpu.dtype == np.float64):
        getrf = cula.culaDeviceDgetrf
        getri = cula.culaDeviceDgetri

    n = a_gpu.shape[0]
    if ipiv_gpu is None:
        ipiv_gpu = gpuarray.empty((n, 1), a_gpu.dtype, allocator=alloc)
    elif ipiv_gpu.dtype != a_gpu.dtype or np.prod(ipiv_gpu.shape) < n:
        raise ValueError('invalid ipiv provided')

    out = a_gpu if overwrite else a_gpu.copy()
    try:
        getrf(n, n, out.gpudata, n, ipiv_gpu.gpudata)
        getri(n, out.gpudata, n, ipiv_gpu.gpudata)
    except cula.culaDataError as e:
        raise LinAlgError(e)
    return out


def trace(x_gpu, handle=None):
    """
    Return the sum along the main diagonal of the array.

    Parameters
    ----------
    x_gpu : pycuda.gpuarray.GPUArray
        Matrix to calculate the trace of.

    handle : int
        CUBLAS context. If no context is specified, the default handle from
        `scikits.misc._global_cublas_handle` is used.

    Returns
    -------
    trace : number
        trace of x_gpu
    """
    if handle is None:
        handle = misc._global_cublas_handle

    if len(x_gpu.shape) != 2:
        raise ValueError('Only 2D matrices are supported')

    one = gpuarray.to_gpu(np.ones(1, dtype=x_gpu.dtype))
    if (x_gpu.dtype == np.complex64):
        cublas_func = cublas.cublasCdotu
    elif (x_gpu.dtype == np.float32):
        cublas_func = cublas.cublasSdot
    elif (x_gpu.dtype == np.complex128):
        cublas_func = cublas.cublasZdotu
    elif (x_gpu.dtype == np.float64):
        cublas_func = cublas.cublasDdot

    if not cublas_func:
        raise ValueError('unsupported input type')

    if x_gpu.flags.c_contiguous:
        incx = x_gpu.shape[1] + 1
    else:
        incx = x_gpu.shape[0] + 1
    return cublas_func(handle, np.min(x_gpu.shape),
                       x_gpu.gpudata, incx, one.gpudata, 0)


if __name__ == "__main__":
    import doctest
    doctest.testmod()<|MERGE_RESOLUTION|>--- conflicted
+++ resolved
@@ -777,15 +777,7 @@
     if overwrite:
         r_gpu = a_gpu
     else:
-<<<<<<< HEAD
-        alloc = misc._global_cublas_allocator
-        r_gpu = gpuarray.empty((a_gpu.shape[0], a_gpu.shape[1]),
-                               a_gpu.dtype, allocator=alloc)
-        copy_func(handle, a_gpu.size, int(a_gpu.gpudata), 1,
-                  int(r_gpu.gpudata), 1)
-=======
         r_gpu = a_gpu.copy()
->>>>>>> f1819d4a
 
     if (trans == 'n' and a_gpu.flags.c_contiguous) \
         or (trans == 't' and a_gpu.flags.f_contiguous):
