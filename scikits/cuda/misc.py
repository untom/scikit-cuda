--- conflicted
+++ resolved
@@ -171,15 +171,9 @@
         cublas.cublasDestroy(_global_cublas_handle)
         _global_cublas_handle = None
 
-<<<<<<< HEAD
-    _global_cublas_handle = None
-
-@memoize
-=======
     if _has_cula:
         cula.culaShutdown()    
     
->>>>>>> f52ccf36
 def get_compute_capability(dev):
     """
     Get the compute capability of the specified device.
